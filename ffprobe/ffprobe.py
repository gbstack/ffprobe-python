--- conflicted
+++ resolved
@@ -36,12 +36,9 @@
             p = subprocess.Popen(cmd, stdout=subprocess.PIPE, stderr=subprocess.PIPE, shell=True)
 
             stream = False
-<<<<<<< HEAD
+            ignoreLine = False
             format_ = False
             self.format = None
-=======
-            ignoreLine = False
->>>>>>> 06478092
             self.streams = []
             self.video = []
             self.audio = []
@@ -50,6 +47,7 @@
 
             for line in iter(p.stdout.readline, b''):
                 line = line.decode('UTF-8')
+
                 if '[STREAM]' in line:
                     stream = True
                     ignoreLine = False
@@ -59,7 +57,13 @@
                     ignoreLine = False
                     # noinspection PyUnboundLocalVariable
                     self.streams.append(FFStream(data_lines))
-<<<<<<< HEAD
+                elif stream:
+                    if '[SIDE_DATA]' in line:
+                        ignoreLine = True
+                    elif '[/SIDE_DATA]' in line:
+                        ignoreLine = False
+                    elif ignoreLine == False:
+                        data_lines.append(line)
                 elif '[FORMAT]' in line:
                     format_ = True
                     data_lines = []
@@ -69,15 +73,6 @@
                     self.format = FFFormat(data_lines)
                 elif stream or format_:
                     data_lines.append(line)
-=======
-                elif stream:
-                    if '[SIDE_DATA]' in line:
-                        ignoreLine = True
-                    elif '[/SIDE_DATA]' in line:
-                        ignoreLine = False
-                    elif ignoreLine == False:
-                        data_lines.append(line)
->>>>>>> 06478092
 
             self.metadata = {}
             is_metadata = False
@@ -85,6 +80,7 @@
 
             for line in iter(p.stderr.readline, b''):
                 line = line.decode('UTF-8')
+
                 if 'Metadata:' in line and not stream_metadata_met:
                     is_metadata = True
                 elif 'Stream #' in line:
